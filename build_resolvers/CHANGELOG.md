<<<<<<< HEAD
## 0.2.2+1

- Restore `new` keyword for a working release on Dart 1 VM.

## 0.2.2

- Release broken on Dart 1 VM.
=======
## 0.2.2

- Use sdk summaries for the analysis context, which makes getting the initial
  resolver faster.
>>>>>>> dd6660af

## 0.2.1+1

- Increased the upper bound for the sdk to `<3.0.0`.

## 0.2.1

- Allow passing in custom `AnalysisOptions`.

## 0.2.0+2

- Support `package:analyzer` `0.32.0`.

## 0.2.0+1

- Switch to `firstWhere(orElse)` for compatibility with the SDK dev.45

## 0.2.0

- Removed locking between uses of the Resolver and added a mandatory `reset`
  call to indicate that a complete build is finished.

## 0.1.1

- Support the latest `analyzer` package.

## 0.1.0

- Initial release as a migration from `code_transformers` with a near-identical
  implementation.<|MERGE_RESOLUTION|>--- conflicted
+++ resolved
@@ -1,17 +1,17 @@
-<<<<<<< HEAD
+## 0.2.2+2
+
+- Use sdk summaries for the analysis context, which makes getting the initial
+  resolver faster (reapplied).
+
 ## 0.2.2+1
 
 - Restore `new` keyword for a working release on Dart 1 VM.
 
 ## 0.2.2
 
-- Release broken on Dart 1 VM.
-=======
-## 0.2.2
-
 - Use sdk summaries for the analysis context, which makes getting the initial
   resolver faster.
->>>>>>> dd6660af
+- Release broken on Dart 1 VM.
 
 ## 0.2.1+1
 
